--- conflicted
+++ resolved
@@ -31,6 +31,7 @@
 
 
 @pytest.mark.parametrize('model_name', [
+    'analogy',
     'complex',
     'complexn3',
     'cp',
@@ -49,19 +50,6 @@
     'transm',
     'transd',
     'transr',
-<<<<<<< HEAD
-=======
-    'ntn',
-    'slm',
-    'hole',
-    'rotate',
-    'kg2e',
-    'kg2e_el',
-    'complex',
-    'complexn3',
-    'distmult',
-    'analogy',
->>>>>>> 827446f1
 ])
 def test_tuning(model_name):
     """Function to test the tuning function."""
