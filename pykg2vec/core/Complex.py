#!/usr/bin/env python
# -*- coding: utf-8 -*-
from __future__ import absolute_import
from __future__ import division
from __future__ import print_function

import tensorflow as tf

from pykg2vec.core.KGMeta import ModelMeta, InferenceMeta


class Complex(ModelMeta, InferenceMeta):
    """`Complex Embeddings for Simple Link Prediction`_.

    ComplEx is an enhanced version of DistMult in that it uses complex-valued embeddings
    to represent both entities and relations. Using the complex-valued embedding allows
    the defined scoring function in ComplEx to differentiate that facts with assymmetric relations.
    
    Args:
        config (object): Model configuration parameters.

    Attributes:
        config (object): Model configuration.
        data_stats (object): ModelMeta object instance. It consists of the knowledge graph metadata.
        tot_ent (int): Total unique entites in the knowledge graph.
        tot_rel (int): Total unique relation in the knowledge graph.
        model (str): Name of the model.
    
    Examples:
        >>> from pykg2vec.core.Complex import Complex
        >>> from pykg2vec.utils.trainer import Trainer
        >>> model = Complex()
        >>> trainer = Trainer(model=model, debug=False)
        >>> trainer.build_model()
        >>> trainer.train_model()

    .. _Complex Embeddings for Simple Link Prediction:
        http://proceedings.mlr.press/v48/trouillon16.pdf
    """

    def __init__(self, config=None):
        self.config = config
        self.data_stats = self.config.kg_meta
        self.tot_ent = self.data_stats.tot_entity
        self.tot_rel = self.data_stats.tot_relation
        self.model_name = 'Complex'

    def def_inputs(self):
        """Defines the inputs to the model.
           
           Attributes:
              pos_h (Tensor): Positive Head entities ids.
              pos_r (Tensor): Positive Relation ids of the triple.
              pos_t (Tensor): Positive Tail entity ids of the triple.
              neg_h (Tensor): Negative Head entities ids.
              neg_r (Tensor): Negative Relation ids of the triple.
              neg_t (Tensor): Negative Tail entity ids of the triple.
              test_h_batch (Tensor): Batch of head ids for testing.
              test_r_batch (Tensor): Batch of relation ids for testing
              test_t_batch (Tensor): Batch of tail ids for testing.
        """
        self.pos_h = tf.placeholder(tf.int32, [None])
        self.pos_r = tf.placeholder(tf.int32, [None])
        self.pos_t = tf.placeholder(tf.int32, [None])
        self.neg_h = tf.placeholder(tf.int32, [None])
        self.neg_r = tf.placeholder(tf.int32, [None])
        self.neg_t = tf.placeholder(tf.int32, [None])
        self.test_h_batch = tf.placeholder(tf.int32, [None])
        self.test_r_batch = tf.placeholder(tf.int32, [None])
        self.test_t_batch = tf.placeholder(tf.int32, [None])

    def def_parameters(self):
        """Defines the model parameters.
           
           Attributes:
               k (Tensor): Size of the latent dimesnion for entities and relations.
               emb_e_real (Tensor Variable): Lookup variable containing real values of the entities.
               emb_e_img (Tensor Variable): Lookup variable containing imaginary values of the entities.
               emb_rel_real (Tensor Variable): Lookup variable containing real values of the relations.
               emb_rel_img (Tensor Variable): Lookup variable containing imaginary values of the relations.
               parameter_list  (list): List of Tensor parameters. 
        """

        k = self.config.hidden_size
        with tf.name_scope("embedding"):
            self.ent_embeddings_real = tf.get_variable(name="emb_e_real", shape=[self.tot_ent, k],
                                                  initializer=tf.contrib.layers.xavier_initializer(uniform=False))
            self.ent_embeddings_img  = tf.get_variable(name="emb_e_img", shape=[self.tot_ent, k],
                                                  initializer=tf.contrib.layers.xavier_initializer(uniform=False))
            self.rel_embeddings_real = tf.get_variable(name="emb_rel_real", shape=[self.tot_rel, k],
                                                  initializer=tf.contrib.layers.xavier_initializer(uniform=False))
            self.rel_embeddings_img  = tf.get_variable(name="emb_rel_img", shape=[self.tot_rel, k],
                                                  initializer=tf.contrib.layers.xavier_initializer(uniform=False))

            self.parameter_list = [self.ent_embeddings_real, self.ent_embeddings_img, 
                                   self.rel_embeddings_real, self.rel_embeddings_img]

    def def_loss(self):
        """Defines the loss function for the algorithm."""
        pos_h_e_real, pos_h_e_img, pos_r_e_real, pos_r_e_img, pos_t_e_real, pos_t_e_img = \
            self.embed(self.pos_h, self.pos_r, self.pos_t)

        neg_h_e_real, neg_h_e_img, neg_r_e_real, neg_r_e_img, neg_t_e_real, neg_t_e_img = \
            self.embed(self.neg_h, self.neg_r, self.neg_t)

        score_pos = self.distance(pos_h_e_real, pos_h_e_img, pos_r_e_real, pos_r_e_img, pos_t_e_real, pos_t_e_img)
        score_neg = self.distance(neg_h_e_real, neg_h_e_img, neg_r_e_real, neg_r_e_img, neg_t_e_real, neg_t_e_img)

<<<<<<< HEAD
        regul_term = tf.reduce_mean(pos_h_e_real**2 + pos_h_e_img**2 + pos_r_e_real**2 + pos_r_e_img**2 + pos_t_e_real**2 + pos_t_e_img**2 + neg_h_e_real**2 + neg_h_e_img**2 + neg_r_e_real**2 + neg_r_e_img**2 + neg_t_e_real**2 + neg_t_e_img**2) 
        self.loss = tf.reduce_sum(tf.nn.softplus(-1*score_pos) + tf.nn.softplus(score_neg)) + self.config.lmbda*regul_term
        # self.loss = tf.reduce_sum(tf.nn.softplus(score_neg-score_pos)) + self.config.lmbda*regul_term
=======
        regul_term = tf.reduce_mean(pos_h_e_real**2 + pos_h_e_img**2 + pos_r_e_real**2 + pos_r_e_img**2 + pos_t_e_real**2 + pos_t_e_img**2) + \
                     tf.reduce_mean(neg_h_e_real**2 + neg_h_e_img**2 + neg_r_e_real**2 + neg_r_e_img**2 + neg_t_e_real**2 + neg_t_e_img**2) 
        loss_term  = tf.reduce_mean(tf.concat([tf.nn.softplus(-1*score_pos), tf.nn.softplus(score_neg)], axis=0))        
        
        self.loss = loss_term + self.config.lmbda*regul_term
>>>>>>> 7e7d972d

    def test_batch(self):
        """Function that performs batch testing for the algorithm.

            Returns:
                Tensors: Returns ranks of head and tail.
        """
        h_emb_real, h_emb_img, r_emb_real, r_emb_img, t_emb_real, t_emb_img = \
            self.embed(self.test_h_batch, self.test_r_batch, self.test_t_batch)

        score_head = self.distance(self.ent_embeddings_real, self.ent_embeddings_img, 
                                   tf.expand_dims(r_emb_real, axis=1), tf.expand_dims(r_emb_img, axis=1),
                                   tf.expand_dims(t_emb_real, axis=1), tf.expand_dims(t_emb_img, axis=1))
        score_tail = self.distance(tf.expand_dims(h_emb_real, axis=1), tf.expand_dims(h_emb_img, axis=1),
                                   tf.expand_dims(r_emb_real, axis=1), tf.expand_dims(r_emb_img, axis=1),
                                   self.ent_embeddings_real, self.ent_embeddings_img)

        _, head_rank = tf.nn.top_k(-score_head, k=self.config.kg_meta.tot_entity)
        _, tail_rank = tf.nn.top_k(-score_tail, k=self.config.kg_meta.tot_entity)

        return head_rank, tail_rank

    def distance(self, h_real, h_img, r_real, r_img, t_real, t_img):
        return tf.reduce_sum(h_real * t_real * r_real + h_img * t_img * r_real + h_real * t_img * r_img - h_img * t_real * r_img, axis=-1, keep_dims = False)

    # Override
    def dissimilarity(self, h, r, t):
        """Function to calculate dissimilarity measure in embedding space.

        Args:
            h (Tensor): Head entities ids.
            r (Tensor): Relation ids of the triple.
            t (Tensor): Tail entity ids of the triple.

        Returns:
            Tensors: Returns the dissimilarity measure.
        """
        if self.config.L1_flag:
            return tf.reduce_sum(tf.abs(h + r - t), axis=1)  # L1 norm
        else:
            return tf.reduce_sum((h + r - t) ** 2, axis=1)  # L2 norm

    def embed(self, h, r, t):
        """Function to get the embedding value.
           
           Args:
               h (Tensor): Head entities ids.
               r (Tensor): Relation ids of the triple.
               t (Tensor): Tail entity ids of the triple.

            Returns:
                Tensors: Returns real and imaginary values of head, relation and tail embedding.
        """
        h_emb_real = tf.nn.embedding_lookup(self.ent_embeddings_real, h)
        h_emb_img  = tf.nn.embedding_lookup(self.ent_embeddings_img,  h)

<<<<<<< HEAD
        norm_ent_embeddings_real = self.ent_embeddings_real
        norm_ent_embeddings_img  = self.ent_embeddings_img

        norm_rel_embeddings_real = self.rel_embeddings_real
        norm_rel_embeddings_img  = self.rel_embeddings_img
        # norm_ent_embeddings_real = tf.nn.l2_normalize(self.ent_embeddings_real, axis=1)
        # norm_ent_embeddings_img  = tf.nn.l2_normalize(self.ent_embeddings_img,  axis=1)

        # norm_rel_embeddings_real = tf.nn.l2_normalize(self.rel_embeddings_real, axis=1)
        # norm_rel_embeddings_img  = tf.nn.l2_normalize(self.rel_embeddings_img,  axis=1)

        h_emb_real = tf.nn.embedding_lookup(norm_ent_embeddings_real, h)
        h_emb_img  = tf.nn.embedding_lookup(norm_ent_embeddings_img,  h)

        r_emb_real = tf.nn.embedding_lookup(norm_rel_embeddings_real, r)
        r_emb_img  = tf.nn.embedding_lookup(norm_rel_embeddings_img,  r)

        t_emb_real = tf.nn.embedding_lookup(norm_ent_embeddings_real, t)
        t_emb_img  = tf.nn.embedding_lookup(norm_ent_embeddings_img,  t)
=======
        r_emb_real = tf.nn.embedding_lookup(self.rel_embeddings_real, r)
        r_emb_img  = tf.nn.embedding_lookup(self.rel_embeddings_img,  r)

        t_emb_real = tf.nn.embedding_lookup(self.ent_embeddings_real, t)
        t_emb_img  = tf.nn.embedding_lookup(self.ent_embeddings_img,  t)
>>>>>>> 7e7d972d

        return h_emb_real, h_emb_img, r_emb_real, r_emb_img, t_emb_real, t_emb_img

    def get_embed(self, h, r, t, sess=None):
        """Function to get the embedding value in numpy.
           
           Args:
               h (Tensor): Head entities ids.
               r (Tensor): Relation ids of the triple.
               t (Tensor): Tail entity ids of the triple.

            Returns:
                Tensors: Returns real and imaginary values of head, relation and tail embedding.
        """
        h_emb_real, h_emb_img, r_emb_real, r_emb_img, t_emb_real, t_emb_img = self.embed(h, r, t)
        h_emb_real, h_emb_img, r_emb_real, r_emb_img, t_emb_real, t_emb_img = sess.run(
            [h_emb_real, h_emb_img, r_emb_real, r_emb_img, t_emb_real, t_emb_img])
        return h_emb_real, h_emb_img, r_emb_real, r_emb_img, t_emb_real, t_emb_img

    def get_proj_embed(self, h, r, t, sess):
        """Function to get the projected embedding value in numpy.
           
           Args:
               h (Tensor): Head entities ids.
               r (Tensor): Relation ids of the triple.
               t (Tensor): Tail entity ids of the triple.

        """
        return self.get_embed(h, r, t, sess)<|MERGE_RESOLUTION|>--- conflicted
+++ resolved
@@ -106,17 +106,11 @@
         score_pos = self.distance(pos_h_e_real, pos_h_e_img, pos_r_e_real, pos_r_e_img, pos_t_e_real, pos_t_e_img)
         score_neg = self.distance(neg_h_e_real, neg_h_e_img, neg_r_e_real, neg_r_e_img, neg_t_e_real, neg_t_e_img)
 
-<<<<<<< HEAD
-        regul_term = tf.reduce_mean(pos_h_e_real**2 + pos_h_e_img**2 + pos_r_e_real**2 + pos_r_e_img**2 + pos_t_e_real**2 + pos_t_e_img**2 + neg_h_e_real**2 + neg_h_e_img**2 + neg_r_e_real**2 + neg_r_e_img**2 + neg_t_e_real**2 + neg_t_e_img**2) 
-        self.loss = tf.reduce_sum(tf.nn.softplus(-1*score_pos) + tf.nn.softplus(score_neg)) + self.config.lmbda*regul_term
-        # self.loss = tf.reduce_sum(tf.nn.softplus(score_neg-score_pos)) + self.config.lmbda*regul_term
-=======
         regul_term = tf.reduce_mean(pos_h_e_real**2 + pos_h_e_img**2 + pos_r_e_real**2 + pos_r_e_img**2 + pos_t_e_real**2 + pos_t_e_img**2) + \
                      tf.reduce_mean(neg_h_e_real**2 + neg_h_e_img**2 + neg_r_e_real**2 + neg_r_e_img**2 + neg_t_e_real**2 + neg_t_e_img**2) 
         loss_term  = tf.reduce_mean(tf.concat([tf.nn.softplus(-1*score_pos), tf.nn.softplus(score_neg)], axis=0))        
         
         self.loss = loss_term + self.config.lmbda*regul_term
->>>>>>> 7e7d972d
 
     def test_batch(self):
         """Function that performs batch testing for the algorithm.
@@ -173,33 +167,11 @@
         h_emb_real = tf.nn.embedding_lookup(self.ent_embeddings_real, h)
         h_emb_img  = tf.nn.embedding_lookup(self.ent_embeddings_img,  h)
 
-<<<<<<< HEAD
-        norm_ent_embeddings_real = self.ent_embeddings_real
-        norm_ent_embeddings_img  = self.ent_embeddings_img
-
-        norm_rel_embeddings_real = self.rel_embeddings_real
-        norm_rel_embeddings_img  = self.rel_embeddings_img
-        # norm_ent_embeddings_real = tf.nn.l2_normalize(self.ent_embeddings_real, axis=1)
-        # norm_ent_embeddings_img  = tf.nn.l2_normalize(self.ent_embeddings_img,  axis=1)
-
-        # norm_rel_embeddings_real = tf.nn.l2_normalize(self.rel_embeddings_real, axis=1)
-        # norm_rel_embeddings_img  = tf.nn.l2_normalize(self.rel_embeddings_img,  axis=1)
-
-        h_emb_real = tf.nn.embedding_lookup(norm_ent_embeddings_real, h)
-        h_emb_img  = tf.nn.embedding_lookup(norm_ent_embeddings_img,  h)
-
-        r_emb_real = tf.nn.embedding_lookup(norm_rel_embeddings_real, r)
-        r_emb_img  = tf.nn.embedding_lookup(norm_rel_embeddings_img,  r)
-
-        t_emb_real = tf.nn.embedding_lookup(norm_ent_embeddings_real, t)
-        t_emb_img  = tf.nn.embedding_lookup(norm_ent_embeddings_img,  t)
-=======
         r_emb_real = tf.nn.embedding_lookup(self.rel_embeddings_real, r)
         r_emb_img  = tf.nn.embedding_lookup(self.rel_embeddings_img,  r)
 
         t_emb_real = tf.nn.embedding_lookup(self.ent_embeddings_real, t)
         t_emb_img  = tf.nn.embedding_lookup(self.ent_embeddings_img,  t)
->>>>>>> 7e7d972d
 
         return h_emb_real, h_emb_img, r_emb_real, r_emb_img, t_emb_real, t_emb_img
 
