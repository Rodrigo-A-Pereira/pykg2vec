#!/usr/bin/env python
# -*- coding: utf-8 -*-
"""
We store the base configuration of the models here
"""
import tensorflow as tf
import os


class BasicConfig:
    def __init__(self,
                 test_step=100,
                 test_num=300,
                 triple_num=20,
                 tmp='./intermediate',
                 result='./results',
                 figures='./figures',
                 gpu_fraction=0.4,
                 hits=None,
                 gpu_allow_growth=True,
                 load_from_data=False,
                 save_model=False,
                 disp_summary=True,
                 disp_result=True,
                 plot_embedding=True,
                 log_device_placement=False,
                 plot_training_result=False,
                 plot_testing_result=False,
                 plot_entity_only=False):

        self.plot_entity_only = plot_entity_only
        self.test_step = test_step
        self.test_num = test_num
        self.disp_triple_num = triple_num

        self.tmp = tmp
        self.result = result
        self.figures = figures
        if not os.path.exists(tmp):
            os.mkdir(tmp)
        if not os.path.exists(result):
            os.mkdir(result)
        if not os.path.exists(figures):
            os.mkdir(figures)

        if hits is None:
            hits = [10, 5]
        self.hits = hits

        self.gpu_fraction = gpu_fraction
        self.gpu_allow_growth = gpu_allow_growth
        self.gpu_config = tf.ConfigProto(log_device_placement=log_device_placement)
        self.gpu_config.gpu_options.per_process_gpu_memory_fraction = gpu_fraction
        self.gpu_config.gpu_options.allow_growth = gpu_allow_growth

        self.loadFromData = load_from_data
        self.save_model = save_model

        self.disp_summary = disp_summary
        self.disp_result = disp_result
        self.plot_embedding = plot_embedding
        self.log_device_placement = log_device_placement
        self.plot_training_result = plot_training_result
        self.plot_testing_result = plot_testing_result


class TransRConfig(BasicConfig):
    def __init__(self,
                 learning_rate=0.01,
                 l1_flag=True,
                 ent_hidden_size=64,
                 rel_hidden_size=32,
                 batch_size=128,
                 epochs=2,
                 margin=1.0,
                 data='Freebase',
                 optimizer='adam'):
        BasicConfig.__init__(self)

        self.learning_rate = learning_rate
        self.L1_flag = l1_flag
        self.ent_hidden_size = ent_hidden_size
        self.rel_hidden_size = rel_hidden_size
        self.batch_size = batch_size
        self.epochs = epochs
        self.margin = margin
        self.data = data
        self.optimizer = optimizer


class TransEConfig(BasicConfig):

    def __init__(self,
                 learning_rate=0.001,
                 l1_flag=True,
                 hidden_size=50,
                 batch_size=128,
                 epochs=1000,
                 margin=1.0,
                 data='Freebase',
                 optimizer='adam'):
        BasicConfig.__init__(self)

        self.learning_rate = learning_rate
        self.L1_flag = l1_flag
        self.hidden_size = hidden_size
        self.batch_size = batch_size
        self.epochs = epochs
        self.margin = margin
        self.data = data
        self.optimizer = optimizer


class TransHConfig(BasicConfig):

    def __init__(self,
                 learning_rate=0.001,
                 l1_flag=True,
                 hidden_size=100,
                 batch_size=128,
                 epochs=1000,
                 margin=1.0,
                 data='Freebase',
                 optimizer='adam'):
        BasicConfig.__init__(self)

        self.learning_rate = learning_rate
        self.L1_flag = l1_flag
        self.hidden_size = hidden_size
        self.batch_size = batch_size
        self.epochs = epochs
        self.margin = margin
        self.data = data
        self.optimizer = optimizer


class RescalConfig(BasicConfig):

    def __init__(self,
                 learning_rate=0.001,
                 l1_flag=True,
                 hidden_size=50,
                 batch_size=128,
                 epochs=1000,
                 margin=1.0,
                 data='Freebase',
                 optimizer='adam'):
        BasicConfig.__init__(self)

        self.learning_rate = learning_rate
        self.L1_flag = l1_flag
        self.hidden_size = hidden_size
        self.batch_size = batch_size
        self.epochs = epochs
        self.margin = margin
        self.data = data
        self.optimizer = optimizer


class SMEConfig(object):

    def __init__(self,
                 learning_rate=0.001,
                 l1_flag=True,
                 hidden_size=50,
                 batch_size=128,
                 epochs=1000,
                 margin=1.0,
                 data='Freebase',
                 optimizer='adam'):
        BasicConfig.__init__(self)

        self.learning_rate = learning_rate
        self.L1_flag = l1_flag
        self.hidden_size = hidden_size
        self.batch_size = batch_size
        self.epochs = epochs
        self.margin = margin
        self.data = data
        self.optimizer = optimizer


class NTNConfig(BasicConfig):
    def __init__(self,
                 learning_rate=0.01,
                 l1_flag=True,
                 ent_hidden_size=64,
                 rel_hidden_size=32,
                 batch_size=128,
                 epochs=2,
                 margin=1.0,
                 data='Freebase',
                 optimizer='adam'):
        BasicConfig.__init__(self)

        self.learning_rate = learning_rate
        self.L1_flag = l1_flag
        self.ent_hidden_size = ent_hidden_size
        self.rel_hidden_size = rel_hidden_size
        self.batch_size = batch_size
        self.epochs = epochs
        self.margin = margin
        self.data = data
        self.optimizer = optimizer

class SLMConfig(BasicConfig):
    def __init__(self,
                 learning_rate=0.01,
                 l1_flag=True,
                 ent_hidden_size=64,
                 rel_hidden_size=32,
                 batch_size=128,
                 epochs=2,
                 margin=1.0,
                 data='Freebase',
                 optimizer='adam'):
        BasicConfig.__init__(self)

        self.learning_rate = learning_rate
        self.L1_flag = l1_flag
        self.ent_hidden_size = ent_hidden_size
        self.rel_hidden_size = rel_hidden_size
        self.batch_size = batch_size
        self.epochs = epochs
        self.margin = margin
        self.data = data
        self.optimizer = optimizer

<<<<<<< HEAD

class ConvEConfig(BasicConfig):
    def __init__(self,
                 learning_rate=0.003,
                 l1_flag=True,
                 hidden_size=32,
                 batch_size=128,
                 epochs=2,
                 input_dropout=0.2,
                 hidden_dropout=0.3,
                 feature_map_dropout=0.2,
                 lr_decay=0.995 ,
                 label_smoothing=0.1,
                 use_bias=True,
=======
class RotatEConfig(BasicConfig):
    def __init__(self,
                 learning_rate=0.01,
                 l1_flag=True,
                 hidden_size=50,
                 batch_size=128,
                 epochs=2,
                 margin=1.0,
>>>>>>> f59cd57f
                 data='Freebase',
                 optimizer='adam'):
        BasicConfig.__init__(self)

<<<<<<< HEAD
        self.feature_map_dropout = feature_map_dropout
        self.hidden_dropout = hidden_dropout
        self.input_dropout = input_dropout
        self.use_bias = use_bias
        self.label_smoothing = label_smoothing
        self.lr_decay = lr_decay
=======
>>>>>>> f59cd57f
        self.learning_rate = learning_rate
        self.L1_flag = l1_flag
        self.hidden_size = hidden_size
        self.batch_size = batch_size
        self.epochs = epochs
<<<<<<< HEAD
=======
        self.margin = margin
>>>>>>> f59cd57f
        self.data = data
        self.optimizer = optimizer<|MERGE_RESOLUTION|>--- conflicted
+++ resolved
@@ -179,7 +179,6 @@
         self.data = data
         self.optimizer = optimizer
 
-
 class NTNConfig(BasicConfig):
     def __init__(self,
                  learning_rate=0.01,
@@ -226,22 +225,6 @@
         self.data = data
         self.optimizer = optimizer
 
-<<<<<<< HEAD
-
-class ConvEConfig(BasicConfig):
-    def __init__(self,
-                 learning_rate=0.003,
-                 l1_flag=True,
-                 hidden_size=32,
-                 batch_size=128,
-                 epochs=2,
-                 input_dropout=0.2,
-                 hidden_dropout=0.3,
-                 feature_map_dropout=0.2,
-                 lr_decay=0.995 ,
-                 label_smoothing=0.1,
-                 use_bias=True,
-=======
 class RotatEConfig(BasicConfig):
     def __init__(self,
                  learning_rate=0.01,
@@ -250,28 +233,15 @@
                  batch_size=128,
                  epochs=2,
                  margin=1.0,
->>>>>>> f59cd57f
-                 data='Freebase',
-                 optimizer='adam'):
-        BasicConfig.__init__(self)
-
-<<<<<<< HEAD
-        self.feature_map_dropout = feature_map_dropout
-        self.hidden_dropout = hidden_dropout
-        self.input_dropout = input_dropout
-        self.use_bias = use_bias
-        self.label_smoothing = label_smoothing
-        self.lr_decay = lr_decay
-=======
->>>>>>> f59cd57f
-        self.learning_rate = learning_rate
-        self.L1_flag = l1_flag
-        self.hidden_size = hidden_size
-        self.batch_size = batch_size
-        self.epochs = epochs
-<<<<<<< HEAD
-=======
-        self.margin = margin
->>>>>>> f59cd57f
+                 data='Freebase',
+                 optimizer='adam'):
+        BasicConfig.__init__(self)
+
+        self.learning_rate = learning_rate
+        self.L1_flag = l1_flag
+        self.hidden_size = hidden_size
+        self.batch_size = batch_size
+        self.epochs = epochs
+        self.margin = margin
         self.data = data
         self.optimizer = optimizer