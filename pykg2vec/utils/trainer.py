#!/usr/bin/env python
# -*- coding: utf-8 -*-
import os
import warnings
import torch
import torch.optim as optim
import torch.nn as nn
import torch.nn.functional as F
import numpy as np
import pandas as pd

from tqdm import tqdm
from pathlib import Path
from pykg2vec.utils.evaluator import Evaluator
from pykg2vec.utils.visualization import Visualization
from pykg2vec.utils.riemannian_optimizer import RiemannianOptimizer
from pykg2vec.data.generator import Generator
from pykg2vec.utils.logger import Logger
from pykg2vec.common import Monitor, TrainingStrategy
warnings.filterwarnings('ignore')


class EarlyStopper:

    """ Class used by trainer for handling the early stopping mechanism during the training of KGE algorithms.

        Args:
            patience (int): Number of epochs to wait before early stopping the training on no improvement.
            No early stopping if it is a negative number (default: {-1}).
            monitor (Monitor): the type of metric that earlystopper will monitor.

    """

    _logger = Logger().get_logger(__name__)

    def __init__(self, patience, monitor):

        self.monitor = monitor
        self.patience = patience

        # controlling variables.
        self.previous_metrics = None
        self.patience_left = patience

    def should_stop(self, curr_metrics):
        should_stop = False
        value, name = self.monitor.value, self.monitor.name

        if self.previous_metrics is not None:
            if self.monitor == Monitor.MEAN_RANK or self.monitor == Monitor.FILTERED_MEAN_RANK:
                is_worse = self.previous_metrics[value] < curr_metrics[value]
            else:
                is_worse = self.previous_metrics[value] > curr_metrics[value]

            if self.patience_left > 0 and is_worse:
                self.patience_left -= 1
                self._logger.info(
                    '%s more chances before the trainer stops the training. (prev_%s, curr_%s): (%.4f, %.4f)' %
                    (self.patience_left, name, name, self.previous_metrics[value], curr_metrics[value]))

            elif self.patience_left == 0 and is_worse:
                self._logger.info('Stop the training.')
                should_stop = True

            else:
                self._logger.info('Reset the patience count to %d' % (self.patience))
                self.patience_left = self.patience

        self.previous_metrics = curr_metrics

        return should_stop


class Trainer:
    """ Class for handling the training of the algorithms.

        Args:
            model (object): KGE model object

        Examples:
            >>> from pykg2vec.utils.trainer import Trainer
            >>> from pykg2vec.models.pairwise import TransE
            >>> trainer = Trainer(TransE())
            >>> trainer.build_model()
            >>> trainer.train_model()
    """
    TRAINED_MODEL_FILE_NAME = "model.vec.pt"
    TRAINED_MODEL_CONFIG_NAME = "config.npy"
    _logger = Logger().get_logger(__name__)

    def __init__(self, model, config):
        self.model = model
        self.config = config

        self.best_metric = None
        self.monitor = None

        self.training_results = []

        self.evaluator = None
        self.generator = None
        self.optimizer = None
        self.early_stopper = None

    def build_model(self, monitor=Monitor.FILTERED_MEAN_RANK):
        """function to build the model"""
        if self.config.load_from_data is not None:
            self.load_model(self.config.load_from_data)

        self.evaluator = Evaluator(self.model, self.config)

        self.model.to(self.config.device)

        if self.config.optimizer == "adam":
            self.optimizer = optim.Adam(
                self.model.parameters(),
                lr=self.config.learning_rate,
            )
        elif self.config.optimizer == "sgd":
            self.optimizer = optim.SGD(
                self.model.parameters(),
                lr=self.config.learning_rate,
            )
        elif self.config.optimizer == "adagrad":
            self.optimizer = optim.Adagrad(
                self.model.parameters(),
                lr=self.config.learning_rate,
            )
        elif self.config.optimizer == "rms":
            self.optimizer = optim.RMSprop(
                self.model.parameters(),
                lr=self.config.learning_rate,
            )
        elif self.config.optimizer == "riemannian":
            param_names = [name for name, param in self.model.named_parameters()]
            self.optimizer = RiemannianOptimizer(
                self.model.parameters(),
                lr=self.config.learning_rate,
                param_names=param_names
            )
        else:
            raise NotImplementedError("No support for %s optimizer" % self.config.optimizer)

        self.config.summary()

        self.early_stopper = EarlyStopper(self.config.patience, monitor)

    # Training related functions:
    def train_step_pairwise(self, pos_h, pos_r, pos_t, neg_h, neg_r, neg_t):
        pos_preds = self.model(pos_h, pos_r, pos_t)
        neg_preds = self.model(neg_h, neg_r, neg_t)

        if self.config.sampling == 'adversarial_negative_sampling':
            # RotatE: Adversarial Negative Sampling and alpha is the temperature.
            pos_preds = -pos_preds
            neg_preds = -neg_preds
            pos_preds = F.logsigmoid(pos_preds)
            neg_preds = neg_preds.view((-1, self.config.neg_rate))
            softmax = nn.Softmax(dim=1)(neg_preds*self.config.alpha).detach()
            neg_preds = torch.sum(softmax * (F.logsigmoid(-neg_preds)), dim=-1)
            loss = -neg_preds.mean() - pos_preds.mean()
        else:
            # others that use margin-based & pairwise loss function. (uniform or bern)
            loss = pos_preds + self.config.margin - neg_preds
            loss = torch.max(loss, torch.zeros_like(loss)).sum()

        if hasattr(self.model, 'get_reg'):
            # now only NTN uses regularizer,
            # other pairwise based KGE methods use normalization to regularize parameters.
            loss += self.model.get_reg()

        return loss

    def train_step_projection(self, h, r, t, hr_t, tr_h):
        if self.model.model_name.lower() == "conve" or self.model.model_name.lower() == "tucker":
            if hasattr(self.config, 'label_smoothing'):
                hr_t = hr_t * (1.0 - self.config.label_smoothing) + 1.0 / self.config.tot_entity
                tr_h = tr_h * (1.0 - self.config.label_smoothing) + 1.0 / self.config.tot_entity

            pred_tails = self.model(h, r, direction="tail")  # (h, r) -> hr_t forward
            pred_heads = self.model(t, r, direction="head")  # (t, r) -> tr_h backward

            loss_tails = torch.mean(F.binary_cross_entropy(pred_tails, hr_t))
            loss_heads = torch.mean(F.binary_cross_entropy(pred_heads, tr_h))

            loss = loss_tails + loss_heads

        else:
            loss_tails = self.model(h, r, hr_t, direction="tail")  # (h, r) -> hr_t forward
            loss_heads = self.model(t, r, tr_h, direction="head")  # (t, r) -> tr_h backward

            loss = loss_tails + loss_heads

            if hasattr(self.model, 'get_reg'):
                # now only complex distmult uses regularizer in algorithms,
                loss += self.model.get_reg()

        return loss

    def train_step_pointwise(self, h, r, t, y):
        preds = self.model(h, r, t)
        loss = F.softplus(y*preds).mean()

<<<<<<< HEAD
        if hasattr(self.model, 'get_reg'): # for complex & complex-N3 & DistMult & CP & ANALOGY & QuatE & OctonionE
=======
        if hasattr(self.model, 'get_reg'):  # for complex & complex-N3 & DistMult & CP & ANALOGY
>>>>>>> ac6cec96
            loss += self.model.get_reg(h, r, t)

        return loss

    def train_step_hyperbolic(self, h, r, t, y):
        preds = self.model(h, r, t)
        loss = torch.nn.BCEWithLogitsLoss()(preds, y)

        return loss

    def train_model(self):

        # for key, value in self.config.__dict__.items():
        #     print(key," ",value)
        #print(self.config.__dict__[""])
        # pdb.set_trace()

        """Function to train the model."""
        self.generator = Generator(self.model, self.config)
        self.monitor = Monitor.FILTERED_MEAN_RANK
        for cur_epoch_idx in range(self.config.epochs):
            self._logger.info("Epoch[%d/%d]" % (cur_epoch_idx, self.config.epochs))

            self.train_model_epoch(cur_epoch_idx)

            if cur_epoch_idx % self.config.test_step == 0:
                self.model.eval()
                with torch.no_grad():
                    metrics = self.evaluator.mini_test(cur_epoch_idx)

                    if self.early_stopper.should_stop(metrics):
                        ### Early Stop Mechanism
                        ### start to check if the metric is still improving after each mini-test.
                        ### Example, if test_step == 5, the trainer will check metrics every 5 epoch.
                        break

                    # store the best model weights.
                    if self.config.save_model:
                        if self.best_metric is None:
                            self.best_metric = metrics
                            self.save_model()
                        else:
                            if self.monitor == Monitor.MEAN_RANK or self.monitor == Monitor.FILTERED_MEAN_RANK:
                                is_better = self.best_metric[self.monitor.value] > metrics[self.monitor.value]
                            else:
                                is_better = self.best_metric[self.monitor.value] < metrics[self.monitor.value]
                            if is_better:
                                self.save_model()
                                self.best_metric = metrics

        self.model.eval()
        with torch.no_grad():
            self.evaluator.full_test(cur_epoch_idx)

        self.evaluator.metric_calculator.save_test_summary(self.model.model_name)

        self.generator.stop()
        self.save_training_result()

        # if self.config.save_model:
        #     self.save_model()

        if self.config.disp_result:
            self.display()

        self.export_embeddings()

        return cur_epoch_idx # the runned epoches.

    def tune_model(self):
        """Function to tune the model."""
        current_loss = float("inf")

        self.generator = Generator(self.model, self.config)
        self.evaluator = Evaluator(self.model, self.config, tuning=True)

        for cur_epoch_idx in range(self.config.epochs):
            current_loss = self.train_model_epoch(cur_epoch_idx, tuning=True)

        self.model.eval()
        with torch.no_grad():
            self.evaluator.full_test(cur_epoch_idx)

        self.generator.stop()

        return current_loss

    def train_model_epoch(self, epoch_idx, tuning=False):
        """Function to train the model for one epoch."""
        acc_loss = 0

        num_batch = self.config.tot_train_triples // self.config.batch_size if not self.config.debug else 10

        self.generator.start_one_epoch(num_batch)

        progress_bar = tqdm(range(num_batch))

        for _ in progress_bar:
            data = list(next(self.generator))
            self.model.train()
            self.optimizer.zero_grad()

            if self.model.training_strategy == TrainingStrategy.PROJECTION_BASED:
                h = torch.LongTensor(data[0]).to(self.config.device)
                r = torch.LongTensor(data[1]).to(self.config.device)
                t = torch.LongTensor(data[2]).to(self.config.device)
                hr_t = data[3].to(self.config.device)
                tr_h = data[4].to(self.config.device)
                loss = self.train_step_projection(h, r, t, hr_t, tr_h)
            elif self.model.training_strategy == TrainingStrategy.POINTWISE_BASED:
                h = torch.LongTensor(data[0]).to(self.config.device)
                r = torch.LongTensor(data[1]).to(self.config.device)
                t = torch.LongTensor(data[2]).to(self.config.device)
                y = torch.LongTensor(data[3]).to(self.config.device)
                loss = self.train_step_pointwise(h, r, t, y)
            elif self.model.training_strategy == TrainingStrategy.PAIRWISE_BASED:
                pos_h = torch.LongTensor(data[0]).to(self.config.device)
                pos_r = torch.LongTensor(data[1]).to(self.config.device)
                pos_t = torch.LongTensor(data[2]).to(self.config.device)
                neg_h = torch.LongTensor(data[3]).to(self.config.device)
                neg_r = torch.LongTensor(data[4]).to(self.config.device)
                neg_t = torch.LongTensor(data[5]).to(self.config.device)
                loss = self.train_step_pairwise(pos_h, pos_r, pos_t, neg_h, neg_r, neg_t)
            elif self.model.training_strategy == TrainingStrategy.HYPERBOLIC_SPACE_BASED:
                h = torch.cat((torch.LongTensor(data[0]).to(self.config.device), torch.LongTensor(data[3]).to(self.config.device)), dim=-1)
                r = torch.cat((torch.LongTensor(data[1]).to(self.config.device), torch.LongTensor(data[4]).to(self.config.device)), dim=-1)
                t = torch.cat((torch.LongTensor(data[2]).to(self.config.device), torch.LongTensor(data[5]).to(self.config.device)), dim=-1)
                y = torch.cat((torch.ones(np.array(data[0]).shape).to(self.config.device), torch.zeros(np.array(data[3]).shape).to(self.config.device)), dim=-1)
                y = torch.FloatTensor(y).to(self.config.device)
                loss = self.train_step_hyperbolic(h, r, t, y)
            else:
                raise NotImplementedError("Unknown training strategy: %s" % self.model.training_strategy)

            loss.backward()
            self.optimizer.step()
            acc_loss += loss.item()

            if not tuning:
                progress_bar.set_description('acc_loss: %f, cur_loss: %f'% (acc_loss, loss))

        self.training_results.append([epoch_idx, acc_loss])

        return acc_loss

    def enter_interactive_mode(self):
        self.build_model()
        self.load_model()

        self._logger.info("""The training/loading of the model has finished!
                                    Now enter interactive mode :)
                                    -----
                                    Example 1: trainer.infer_tails(1,10,topk=5)""")
        self.infer_tails(1, 10, topk=5)

        self._logger.info("""-----
                                    Example 2: trainer.infer_heads(10,20,topk=5)""")
        self.infer_heads(10, 20, topk=5)

        self._logger.info("""-----
                                    Example 3: trainer.infer_rels(1,20,topk=5)""")
        self.infer_rels(1, 20, topk=5)

    def exit_interactive_mode(self):
        self._logger.info("Thank you for trying out inference interactive script :)")

    def infer_tails(self, h, r, topk=5):
        tails = self.evaluator.test_tail_rank(h, r, topk).detach().cpu().numpy()
        idx2ent = self.config.knowledge_graph.read_cache_data('idx2entity')
        idx2rel = self.config.knowledge_graph.read_cache_data('idx2relation')
        logs = [
            "",
            "(head, relation)->({},{}) :: Inferred tails->({})".format(h, r, ",".join([str(i) for i in tails])),
            "",
            "head: %s" % idx2ent[h],
            "relation: %s" % idx2rel[r],
        ]

        for idx, tail in enumerate(tails):
            logs.append("%dth predicted tail: %s" % (idx, idx2ent[tail]))

        self._logger.info("\n".join(logs))
        return {tail: idx2ent[tail] for tail in tails}

    def infer_heads(self, r, t, topk=5):
        heads = self.evaluator.test_head_rank(r, t, topk).detach().cpu().numpy()
        idx2ent = self.config.knowledge_graph.read_cache_data('idx2entity')
        idx2rel = self.config.knowledge_graph.read_cache_data('idx2relation')
        logs = [
            "",
            "(relation,tail)->({},{}) :: Inferred heads->({})".format(t, r, ",".join([str(i) for i in heads])),
            "",
            "tail: %s" % idx2ent[t],
            "relation: %s" % idx2rel[r],
        ]

        for idx, head in enumerate(heads):
            logs.append("%dth predicted head: %s" % (idx, idx2ent[head]))

        self._logger.info("\n".join(logs))
        return {head: idx2ent[head] for head in heads}

    def infer_rels(self, h, t, topk=5):
        if self.model.model_name.lower() in ["proje_pointwise", "conve", "tucker"]:
            self._logger.info("%s model doesn't support relation inference in nature.")
            return {}

        rels = self.evaluator.test_rel_rank(h, t, topk).detach().cpu().numpy()
        idx2ent = self.config.knowledge_graph.read_cache_data('idx2entity')
        idx2rel = self.config.knowledge_graph.read_cache_data('idx2relation')
        logs = [
            "",
            "(head,tail)->({},{}) :: Inferred rels->({})".format(h, t, ",".join([str(i) for i in rels])),
            "",
            "head: %s" % idx2ent[h],
            "tail: %s" % idx2ent[t],
        ]

        for idx, rel in enumerate(rels):
            logs.append("%dth predicted rel: %s" % (idx, idx2rel[rel]))

        self._logger.info("\n".join(logs))
        return {rel: idx2rel[rel] for rel in rels}

    # ''' Procedural functions:'''
    def save_model(self):
        """Function to save the model."""
        saved_path = self.config.path_tmp / self.model.model_name
        saved_path.mkdir(parents=True, exist_ok=True)
        torch.save(self.model.state_dict(), str(saved_path / self.TRAINED_MODEL_FILE_NAME))

        # Save hyper-parameters into a yaml file with the model
        save_path_config = saved_path / self.TRAINED_MODEL_CONFIG_NAME
        np.save(save_path_config, self.config)

    def load_model(self, model_path=None):
        """Function to load the model."""
        if model_path is None:
            model_path = self.config.path_tmp / self.model.model_name / self.TRAINED_MODEL_FILE_NAME
            model_path_file = self.config.path_tmp / self.model.model_name / self.TRAINED_MODEL_FILE_NAME
            model_path_config = self.config.path_tmp / self.model.model_name / self.TRAINED_MODEL_CONFIG_NAME
        else:
            model_path = Path(model_path)
            model_path_file = model_path / self.TRAINED_MODEL_FILE_NAME
            model_path_config = model_path / self.TRAINED_MODEL_CONFIG_NAME

        if model_path_file.exists() and model_path_config.exists():
            config_temp = np.load(model_path_config, allow_pickle=True).item()
            # for key, value in config_temp.__dict__.items():
            #     print(key, " ", value)
            self.config.__dict__['lmbda'] = config_temp.__dict__['lmbda']
            self.config.__dict__['l1_flag'] = config_temp.__dict__['l1_flag']
            self.config.__dict__['learning_rate'] = config_temp.__dict__['learning_rate']
            self.config.__dict__['hidden_size'] = config_temp.__dict__['hidden_size']
            self.config.__dict__['batch_size'] = config_temp.__dict__['batch_size']
            self.config.__dict__['epochs'] = config_temp.__dict__['epochs']
            self.config.__dict__['margin'] = config_temp.__dict__['margin']
            self.config.__dict__['optimizer'] = config_temp.__dict__['optimizer']
            self.config.__dict__['sampling'] = config_temp.__dict__['sampling']
            self.config.__dict__['neg_rate'] = config_temp.__dict__['neg_rate']

            self.model.__init__(**self.config.__dict__)

            self.model.load_state_dict(torch.load(str(model_path_file)))
            self.model.eval()
        else:
            raise ValueError("Cannot load model from %s" % model_path_file)

    def display(self):
        """Function to display embedding."""
        options = {"ent_only_plot": True,
                   "rel_only_plot": not self.config.plot_entity_only,
                   "ent_and_rel_plot": not self.config.plot_entity_only}

        if self.config.plot_embedding:
            viz = Visualization(self.model, self.config, vis_opts=options)
            viz.plot_embedding(resultpath=self.config.path_figures, algos=self.model.model_name, show_label=False)

        if self.config.plot_training_result:
            viz = Visualization(self.model, self.config)
            viz.plot_train_result()

        if self.config.plot_testing_result:
            viz = Visualization(self.model, self.config)
            viz.plot_test_result()

    def export_embeddings(self):
        """
            Export embeddings in tsv and pandas pickled format.
            With tsvs (both label, vector files), you can:
            1) Use those pretained embeddings for your applications.
            2) Visualize the embeddings in this website to gain insights. (https://projector.tensorflow.org/)

            Pandas dataframes can be read with pd.read_pickle('desired_file.pickle')
        """
        save_path = self.config.path_embeddings / self.model.model_name
        save_path.mkdir(parents=True, exist_ok=True)

        idx2ent = self.config.knowledge_graph.read_cache_data('idx2entity')
        idx2rel = self.config.knowledge_graph.read_cache_data('idx2relation')

        with open(str(save_path / "ent_labels.tsv"), 'w') as l_export_file:
            for label in idx2ent.values():
                l_export_file.write(label + "\n")

        with open(str(save_path / "rel_labels.tsv"), 'w') as l_export_file:
            for label in idx2rel.values():
                l_export_file.write(label + "\n")

        for named_embedding in self.model.parameter_list:
            all_ids = list(range(0, int(named_embedding.weight.shape[0])))

            stored_name = named_embedding.name

            if len(named_embedding.weight.shape) == 2:
                all_embs = named_embedding.weight.detach().detach().cpu().numpy()
                with open(str(save_path / ("%s.tsv" % stored_name)), 'w') as v_export_file:
                    for idx in all_ids:
                        v_export_file.write("\t".join([str(x) for x in all_embs[idx]]) + "\n")

    def save_training_result(self):
        """Function that saves training result"""
        files = os.listdir(str(self.config.path_result))
        l = len([f for f in files if self.model.model_name in f if 'Training' in f])
        df = pd.DataFrame(self.training_results, columns=['Epochs', 'Loss'])
        with open(str(self.config.path_result / (self.model.model_name + '_Training_results_' + str(l) + '.csv')),
                  'w') as fh:
            df.to_csv(fh)<|MERGE_RESOLUTION|>--- conflicted
+++ resolved
@@ -201,11 +201,7 @@
         preds = self.model(h, r, t)
         loss = F.softplus(y*preds).mean()
 
-<<<<<<< HEAD
         if hasattr(self.model, 'get_reg'): # for complex & complex-N3 & DistMult & CP & ANALOGY & QuatE & OctonionE
-=======
-        if hasattr(self.model, 'get_reg'):  # for complex & complex-N3 & DistMult & CP & ANALOGY
->>>>>>> ac6cec96
             loss += self.model.get_reg(h, r, t)
 
         return loss
