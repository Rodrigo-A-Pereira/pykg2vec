--- conflicted
+++ resolved
@@ -40,11 +40,8 @@
             "transm": "TransM",
             "transr": "TransR",
             "tucker": "TuckER",
-<<<<<<< HEAD
-            "cp": "CP"}
-=======
+            "cp": "CP",
             "analogy": "ANALOGY"}
->>>>>>> 827446f1
 
 modelMap = {"complex": "Complex",
             "complexn3": "ComplexN3",
@@ -67,12 +64,8 @@
             "transm": "TransM",
             "transr": "TransR",
             "tucker": "TuckER",
-<<<<<<< HEAD
-            "cp": "CP"}
-=======
+            "cp": "CP",
             "analogy": "ANALOGY"}
->>>>>>> 827446f1
-
 
 configMap = {"complex": "ComplexConfig",
              "complexn3": "ComplexConfig",
@@ -95,12 +88,8 @@
              "transm": "TransMConfig",
              "transr": "TransRConfig",
              "tucker": "TuckERConfig",
-<<<<<<< HEAD
-             "cp": "CPConfig"}
-=======
+             "cp": "CPConfig",
              "analogy": "ANALOGYConfig"}
->>>>>>> 827446f1
-
 
 hypMap = {"complex": "ComplexParams",
           "complexn3": "ComplexParams",
@@ -123,11 +112,8 @@
           "transm": "TransMParams",
           "transr": "TransRParams",
           "tucker": "TuckERParams",
-<<<<<<< HEAD
-          "cp": "CPParams"}
-=======
+          "cp": "CPParams",
           "analogy": "ANALOGYParams"}
->>>>>>> 827446f1
 
 
 class BaysOptimizer(object):
