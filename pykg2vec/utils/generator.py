#!/usr/bin/env python
# -*- coding: utf-8 -*-
"""
This module is for preparing the data
"""
from __future__ import absolute_import
from __future__ import division
from __future__ import print_function

import sys

sys.path.append("../")

from config.global_config import GeneratorConfig
import numpy as np
from multiprocessing import Process, Queue, Manager, Value
import multiprocessing
import os


# from numba import jit
def gen_id(ids):
    i = 0
    while True:
        yield ids[i]
        i += 1
        if i >= len(ids):
            np.random.shuffle(ids)
            i = 0


def get_label_mat(data, bs, te, neg_rate=1):
    mat = np.zeros(shape=(bs, te), dtype=np.int8)
    for i in range(bs):
        pos_samples = len(data[i])
        distribution_data = list(data[i])
        for j in range(pos_samples):
            mat[i][distribution_data[j]] = 1
        neg_samples = neg_rate * pos_samples
        idx = list(range(te))
        arr = list(data[i])
        arr.sort(reverse=True)
        for k in arr:
            del idx[k]
        np.random.shuffle(idx)
        for j in range(neg_samples):
            mat[i][idx[j]] = -1
    return mat


<<<<<<< HEAD
def raw_data_generator_trans(data, bs, number_of_batches, ids, raw_queue, processed_queue):
    batch_idx = 0
    while True:
        raw_data = np.asarray([[data[x].h,
                                data[x].r,
                                data[x].t] for x in
                               ids[bs * batch_idx:bs * (batch_idx + 1)]])
        raw_queue.put(raw_data)
        batch_idx += 1
        if batch_idx >= number_of_batches:
            batch_idx = 0


def process_function_trans(te, bs, raw_queue, processed_queue, observed_triples, test_flag, lh, lr, lt):
=======
def raw_data_generator_trans(raw_queue, processed_queue, data, batch_size, number_of_batch):
    ''' worker process that feeds raw data to raw queues.''' 
    random_ids = np.random.permutation(len(data))
    
    batch_idx = 0
    while True:
        pos_start = batch_size * batch_idx
        pos_end   = batch_size * (batch_idx+1)
        
        raw_data = np.asarray(
            [[data[x].h, data[x].r, data[x].t, data[x].hr_t, data[x].tr_h] for x in random_ids[pos_start:pos_end]]
        )
        raw_queue.put(raw_data)

        batch_idx += 1
        if batch_idx >= number_of_batch:
            batch_idx = 0


def process_function_trans(raw_queue, processed_queue, te, bs, observed_triples, lh, lr, lt):
    ''' worker process that gets data from raw queue then processes and saves to processed queue.''' 
>>>>>>> 46eb86ea
    while True:

        pos_triples = raw_queue.get()
        
        ph = pos_triples[:, 0]
        pr = pos_triples[:, 1]
        pt = pos_triples[:, 2]
<<<<<<< HEAD
        if test_flag:
            processed_queue.put([ph, pr, pt])
        else:
            nh = []
            nr = []
            nt = []

            for t in pos_triples:
                prob = 0.5

                if np.random.random() > prob:
=======
        
        nh = []
        nr = []
        nt = []

        for t in pos_triples:
            prob = 0.5
            
            if np.random.random() > prob:
                idx_replace_tail = np.random.randint(te)

                break_cnt = 0
                while (t[0], t[1], idx_replace_tail) in observed_triples:
>>>>>>> 46eb86ea
                    idx_replace_tail = np.random.randint(te)
                    break_cnt += 1
                    if break_cnt >= 100:
                        break

                if break_cnt >= 100:  # can not find new negative triple.
                    nh.append(lh)
                    nr.append(lr)
                    nt.append(lt)
                else:
                    nh.append(t[0])
                    nr.append(t[1])
                    nt.append(idx_replace_tail)
                    lh = t[0]
                    lr = t[1]
                    lt = idx_replace_tail

                    observed_triples[(t[0], t[1], idx_replace_tail)] = 0

            else:
                idx_replace_head = np.random.randint(te)
                break_cnt = 0
                while ((idx_replace_head, t[1], t[2]) in observed_triples
                       or (idx_replace_head, t[1], t[2]) in observed_triples):
                    idx_replace_head = np.random.randint(te)
                    break_cnt += 1
                    if break_cnt >= 100:
                        break

                if break_cnt >= 100:  # can not find new negative triple.
                    nh.append(lh)
                    nr.append(lr)
                    nt.append(lt)
                else:
                    nh.append(idx_replace_head)
                    nr.append(t[1])
                    nt.append(t[2])
                    lh = idx_replace_head
                    lr = t[1]
                    lt = t[2]

<<<<<<< HEAD

class Generator:
    """Generator class for the embedding algorithms
        Args:
          config: generator configuration
        Returns:
          batch for training algorithms
    """

    def __init__(self, config=None, model_config=None):

        if not config:
            config = GeneratorConfig()
        else:
            config = config
=======
                    observed_triples[(idx_replace_head, t[1], t[2])] = 0

        processed_queue.put([ph, pr, pt, nh, nr, nt])
>>>>>>> 46eb86ea


<<<<<<< HEAD
        data_stats = model_config.kg_meta
        knowledge_graph = model_config.knowledge_graph

        train_data = knowledge_graph.triplets['train']
        test_data = knowledge_graph.triplets['test']
        valid_data = knowledge_graph.triplets['valid']

        tot_train_data = len(train_data)
        tot_test_data = len(test_data)
        tot_valid_data = len(valid_data)
=======
def process_function(raw_queue, processed_queue, te, bs, neg_rate):
    while True:
        raw_data = raw_queue.get()
        
        h = raw_data[:, 0]
        r = raw_data[:, 1]
        t = raw_data[:, 2]

        hr_t = get_label_mat(raw_data[:, 3], bs, te, neg_rate=neg_rate)
        rt_h = get_label_mat(raw_data[:, 4], bs, te, neg_rate=neg_rate)
        
        processed_queue.put([h, r, t, hr_t, rt_h])
>>>>>>> 46eb86ea


<<<<<<< HEAD
        rand_ids_train = np.random.permutation(tot_train_data)
        rand_ids_test = np.random.permutation(tot_test_data)
        rand_ids_valid = np.random.permutation(tot_valid_data)

        # if model_config.sampling == "bern":
        relation_property = knowledge_graph.relation_property

        self.process_list = []
        test_flag = False
        bs = config.batch_size
        if config.data.startswith('train'):
            number_of_batches = tot_train_data // bs
            observed_triples = {(t.h, t.r, t.t): 1 for t in train_data}
            data = train_data
            ids = rand_ids_train
        elif config.data.startswith('test'):
            number_of_batches = tot_test_data // bs
            observed_triples = {(t.h, t.r, t.t): 1 for t in test_data}
            data = test_data
            ids = rand_ids_test
            test_flag = True
        elif config.data.startswith('valid'):
            number_of_batches = tot_valid_data // bs
            observed_triples = {(t.h, t.r, t.t): 1 for t in valid_data}
            data = valid_data
            ids = rand_ids_valid
            test_flag = True
        else:
            raise NotImplementedError("The data type passed is wrong!")
        # print("Number_of_batches:", number_of_batches)
=======
def worker_process_raw_data_testing(raw_queue, processed_queue):
    ''' 
    worker process that gets data from raw queue then processes and saves to processed queue.
    especially for testing data.
    ''' 
    while True:
        pos_triples = raw_queue.get()

        ph = pos_triples[:, 0]
        pr = pos_triples[:, 1]
        pt = pos_triples[:, 2]
        
        processed_queue.put([ph, pr, pt])

class Generator:
    """Generator class for the embedding algorithms
        Args:
          config: generator configuration
        Returns:
          batch for training algorithms
    """
>>>>>>> 46eb86ea

    def __init__(self, config, model_config):

        self.process_list = []
        self.raw_queue = Queue(config.raw_queue_size)
        self.processed_queue = Queue(config.processed_queue_size)

<<<<<<< HEAD
        if config.algo.lower() in ["tucker", "tucker_v2", "conve", "complex", "distmult"]:
            self.gen_batch()
        elif config.algo.lower().startswith('proje'):
            self.gen_batch_proje()
        else:
            self.gen_batch_trans(model_config.kg_meta.tot_entity, data, ids, bs, number_of_batches, config.process_num,
                                 observed_triples, test_flag)

        del model_config, data_stats, knowledge_graph, train_data, test_data, valid_data, tot_train_data, tot_test_data, tot_valid_data, hr_t_ids_train, tr_h_ids_train, rand_ids_train, rand_ids_test, rand_ids_valid, relation_property

    def gen_batch_trans(self, te, data, ids, bs, number_of_batches, process_num, observed_triples, test_flag):

        raw_worker = Process(target=raw_data_generator_trans,
                         args=(data, bs, number_of_batches, ids, self.raw_queue, self.processed_queue))
        raw_worker.daemon = True
        self.process_list.append(raw_worker)
        raw_worker.start()
        lh = Value('i', 0)
        lr = Value('i', 0)
        lt = Value('i', 0)
        for i in range(process_num):
            p = Process(target=process_function_trans,
                        args=(te, bs, self.raw_queue, self.processed_queue, observed_triples, test_flag, lh, lr, lt,))
            self.process_list.append(p)
            p.daemon = True
            p.start()

    def raw_data_generator(self, ids):
        gen = iter(gen_id(ids))
        bs = self.config.batch_size
        while True:
            batch_idx = next(gen)
            raw_data = np.asarray([[self.train_data[x].h,
                                    self.train_data[x].r,
                                    self.train_data[x].t,
                                    self.train_data[x].hr_t,
                                    self.train_data[x].rt_h
                                    ] for x in
                                   self.rand_ids_train[bs * batch_idx: bs * (batch_idx + 1)]])

            self.raw_queue.put(raw_data)

    def raw_data_generator_proje(self, ids):
        gen = iter(gen_id(ids))
        bs = self.config.batch_size
        while True:
            batch_idx = next(gen)
            if self.config.data.startswith('train'):
                raw_data = np.asarray([[self.train_triples_ids[x].h,
                                        self.train_triples_ids[x].r,
                                        self.train_triples_ids[x].t] for x in
                                       self.rand_ids_train[bs * batch_idx:bs * (batch_idx + 1)]])
            elif self.config.data.startswith('test'):
                raw_data = np.asarray([[self.test_triples_ids[x].h,
                                        self.test_triples_ids[x].r,
                                        self.test_triples_ids[x].t] for x in
                                       self.rand_ids_test[bs * batch_idx:bs * (batch_idx + 1)]])
            elif self.config.data.startswith('valid'):
                raw_data = np.asarray([[self.valid_triples_ids[x].h,
                                        self.valid_triples_ids[x].r,
                                        self.valid_triples_ids[x].t] for x in
                                       self.rand_ids_valid[bs * batch_idx:bs * (batch_idx + 1)]])
            else:
                raise NotImplementedError("The data type passed is wrong!")

            self.raw_queue.put(raw_data)
            # print("raw_producer", thread.name, self.raw_queue.qsize())

    def pool_process_proje(self, bs=None, n_entity=None, neg_weight=None):
        for i in range(self.config.process_num):
            if self.config.data.startswith('train'):
                p = Process(target=self.process_function_train_proje, args=(bs, n_entity, neg_weight))
            else:
                p = Process(target=self.process_function_test_proje, args=())
            self.process_list.append(p)
            p.daemon = True
            p.start()

    def pool_process(self):
        for i in range(self.config.process_num):
            p = Process(target=self.process_function, args=())
            self.process_list.append(p)
            p.daemon = True
            p.start()

    def process_function(self):
        bs = self.config.batch_size
        te = self.data_stats.tot_entity
        while True:
            raw_data = self.raw_queue.get()
            h = raw_data[:, 0]
            r = raw_data[:, 1]
            t = raw_data[:, 2]
            if self.config.data.startswith('train'):
                hr_t = get_label_mat(raw_data[:, 3], bs, te, neg_rate=self.config.neg_rate)
                rt_h = get_label_mat(raw_data[:, 4], bs, te, neg_rate=self.config.neg_rate)
                self.processed_queue.put([h, r, t, hr_t, rt_h])
            elif self.config.data.startswith('test'):
                self.processed_queue.put([h, r, t])
=======
        data = None 
        if   config.data == 'train':
            data = model_config.knowledge_graph.triplets['train']
        elif config.data == 'test':
            data = model_config.knowledge_graph.triplets['test']
        elif config.data == 'valid':
            data = model_config.knowledge_graph.triplets['valid']
        else:
            raise NotImplementedError("The data type passed is wrong!")

        hr_t_ids_train = model_config.knowledge_graph.hr_t_train
        tr_h_ids_train = model_config.knowledge_graph.tr_h_train
        
        # if model_config.sampling == "bern":
        relation_property = model_config.knowledge_graph.relation_property
        
        observed_triples = {(t.h, t.r, t.t): 1 for t in data}
        number_of_batches = len(data) // config.batch_size
         
        self.create_feeder_process(data, config.batch_size, number_of_batches)
        
        if config.data == 'test' or config.data == 'valid':
            self.create_test_processer_process(config.process_num)
        else:
            if config.algo.lower() in ["tucker","tucker_v2","conve", "complex", "distmult", "proje"]:    
                self.create_train_processor_process(config.process_num, model_config.kg_meta.tot_entity, config.batch_size, config.neg_rate)
>>>>>>> 46eb86ea
            else:
                self.create_train_processor_process_trans(config.process_num, model_config.kg_meta.tot_entity, config.batch_size, observed_triples)

<<<<<<< HEAD
    def process_function_train_proje(self, bs, n_entity, neg_weight):
        while True:
            raw_data = self.raw_queue.get()
            if raw_data is None:
                break
            h = raw_data[:, 0]
            r = raw_data[:, 1]
            t = raw_data[:, 2]

            hr_hr_batch = list()
            hr_tweight = list()
            tr_tr_batch = list()
            tr_hweight = list()

            for idx in range(bs):
                if np.random.uniform(-1, 1) > 0:  # t r predict h
                    temp = np.zeros(n_entity)
                    for idx2 in np.random.permutation(n_entity)[0:n_entity // 2]:
                        temp[idx2] = -1.0
                    for head in self.tr_h_ids_train[(t[idx], r[idx])]:
                        temp[head] = 1.0
                    tr_hweight.append(temp)
                    # tr_hweight.append(
                    #     [1. if x in self.tr_h_ids_train[(r[idx],t[idx])] else y for
                    #      x, y in enumerate(np.random.choice([0., -1.], size=n_entity, p=[1 - neg_weight, neg_weight]))])
                    tr_tr_batch.append((t[idx], r[idx]))
                else:  # h r predict t
                    temp = np.zeros(n_entity)
                    for idx2 in np.random.permutation(n_entity)[0:n_entity // 2]:
                        temp[idx2] = -1.0
                    for tail in self.hr_t_ids_train[(h[idx], r[idx])]:
                        temp[tail] = 1.0
                    hr_tweight.append(temp)
                    # hr_tweight.append(
                    #     [1. if x in self.hr_t_ids_train[(h[idx], t[idx])] else y for
                    #      x, y in enumerate(np.random.choice([0., -1.], size=n_entity, p=[1 - neg_weight, neg_weight]))])
                    hr_hr_batch.append((h[idx], r[idx]))

            self.processed_queue.put([np.asarray(hr_hr_batch, dtype=np.int32), np.asarray(hr_tweight, dtype=np.float32),
                                      np.asarray(tr_tr_batch, dtype=np.int32),
                                      np.asarray(tr_hweight, dtype=np.float32)])

    def process_function_test_proje(self):
        while True:
            raw_data = self.raw_queue.get()
            if raw_data is None:
                break
            h = raw_data[:, 0]
            r = raw_data[:, 1]
            t = raw_data[:, 2]

            self.processed_queue.put([h, r, t])

=======
        del model_config, hr_t_ids_train, tr_h_ids_train, relation_property
    
>>>>>>> 46eb86ea
    def __iter__(self):
        return self

    def __next__(self):
        return self.processed_queue.get()

    def stop(self):
<<<<<<< HEAD

        for p in self.process_list:
            p.terminate()

    def gen_batch(self):
        bs = self.config.batch_size
        te = self.data_stats.tot_entity
        if self.config.data.startswith('train'):
            number_of_batches = len(self.train_data) // bs
        elif self.config.data.startswith('test'):
            number_of_batches = len(self.test_data) // bs
        elif self.config.data.startswith('valid'):
            number_of_batches = len(self.valid_data) // bs
        else:
            raise NotImplementedError("The data type passed is wrong!")
        print("Number_of_batches:", number_of_batches)

        ids = np.random.permutation(number_of_batches)

        worker = Process(target=self.raw_data_generator, args=(ids,))
        worker.daemon = True
        self.process_list.append(worker)
        worker.start()

        self.pool_process()

    def gen_batch_proje(self, n_entity=None, neg_weight=0.5):
        bs = self.config.batch_size
        if not n_entity:
            n_entity = self.data_stats.tot_entity
        if self.config.data.startswith('train'):
            number_of_batches = len(self.train_triples_ids) // bs
        elif self.config.data.startswith('test'):
            number_of_batches = len(self.test_triples_ids) // bs
        elif self.config.data.startswith('valid'):
            number_of_batches = len(self.valid_triples_ids) // bs
        else:
            raise NotImplementedError("The data type passed is wrong!")
        print("Number_of_batches:", number_of_batches)

        ids = np.random.permutation(number_of_batches)
=======
        for worker_process in self.process_list:
            worker_process.terminate()

    def create_feeder_process(self, data, batch_size, number_of_batch):
        feeder_worker = Process(target=raw_data_generator_trans, \
                                args=(self.raw_queue, self.processed_queue, data, batch_size, number_of_batch))
        feeder_worker.daemon = True
        self.process_list.append(feeder_worker)
        feeder_worker.start()
    
    def create_test_processer_process(self, process_num):
        ''' shared among algorithms '''
        for i in range(process_num):
            process_worker = Process(target=worker_process_raw_data_testing, \
                                     args=(self.raw_queue, self.processed_queue))
            self.process_list.append(process_worker)
            process_worker.daemon = True
            process_worker.start()

    def create_train_processor_process_trans(self, process_num, te, bs, observed_triples):
        ''' special for trans-series algorithms '''
        lh = Value('i', 0)
        lr = Value('i', 0)
        lt = Value('i', 0)
        for i in range(process_num):
            process_worker = Process(target=process_function_trans, \
                                     args=(self.raw_queue, self.processed_queue, te, bs, observed_triples, lh, lr, lt))
            self.process_list.append(process_worker)
            process_worker.daemon = True
            process_worker.start()
>>>>>>> 46eb86ea

    def create_train_processor_process(self, process_num, te, bs, neg_rate):
        for i in range(process_num):
            process_worker = Process(target=process_function, args=(self.raw_queue, self.processed_queue, te, bs, neg_rate))
            self.process_list.append(process_worker)
            process_worker.daemon = True
            process_worker.start()


def test_generator_proje():
    from config.config import ProjE_pointwiseConfig
    config = ProjE_pointwiseConfig()
    config.set_dataset("Freebase15k")
    gen = iter(Generator(config=GeneratorConfig(data='train', algo='ProjE'), model_config=config))
    for i in range(1000):
        data = list(next(gen))
        print("----batch:", i)

        hr_hr = data[0]
        hr_t = data[1]
        tr_tr = data[2]
        tr_h = data[3]

        print("hr_hr:", hr_hr)
        print("hr_t:", hr_t)
        print("tr_tr:", tr_tr)
        print("tr_h:", tr_h)
    # gen.stop()


def test_generator_trans():
    gen = Generator(config=GeneratorConfig(data='test', algo='TransE'))

    for i in range(1000):
        data = list(next(gen))
        print("----batch:", i)
        ph = data[0]
        pr = data[1]
        pt = data[2]
        # nh = data[3]
        # nr = data[4]
        # nt = data[5]
        print("ph:", ph)
        print("pr:", pr)
        print("pt:", pt)
        # print("nh:", nh)
        # print("nr:", nr)
        # print("nt:", nt)
    gen.stop()


def test_generator():
    import timeit
    start_time = timeit.default_timer()
    from config.config import TransEConfig
    config = TransEConfig()
    config.set_dataset("Freebase15k")

    gen = Generator(config=GeneratorConfig(data='train', algo='tucker'), model_config=config)

    print("----init time:", timeit.default_timer() - start_time)
    for i in range(10):
        start_time_batch = timeit.default_timer()
        data = list(next(gen))
        # import pdb
        # pdb.set_trace()
        h = data[0]
        r = data[1]
        t = data[2]
        # hr_t = data[3]
        # tr_h = data[4]
        print("----batch:", i, "----time:", timeit.default_timer() - start_time_batch)
        # print(h,r,t)# time.sleep(0.05)
        # print("hr_hr:", hr_hr)
        # print("hr_t:", hr_t)
        # print("tr_tr:", tr_tr)
        # print("tr_h:", tr_h)
    print("total time:", timeit.default_timer() - start_time)
    gen.stop()

<<<<<<< HEAD

def worker(ns):
    print(ns.config.hidden_size)


from config.config import TransEConfig


def test_manager():
    manager = Manager()

    ns = manager.Namespace()

    ns.config = TransEConfig()
    ns.config.set_dataset("Freebase15k")

    p = Process(target=worker, args=(ns,))
    p.start()
    p.join()


=======
>>>>>>> 46eb86ea
if __name__ == '__main__':
    # test_generator_proje()
    test_generator()
    # test_generator_conve()
    # test_generator_simple()<|MERGE_RESOLUTION|>--- conflicted
+++ resolved
@@ -16,8 +16,6 @@
 from multiprocessing import Process, Queue, Manager, Value
 import multiprocessing
 import os
-
-
 # from numba import jit
 def gen_id(ids):
     i = 0
@@ -48,22 +46,6 @@
     return mat
 
 
-<<<<<<< HEAD
-def raw_data_generator_trans(data, bs, number_of_batches, ids, raw_queue, processed_queue):
-    batch_idx = 0
-    while True:
-        raw_data = np.asarray([[data[x].h,
-                                data[x].r,
-                                data[x].t] for x in
-                               ids[bs * batch_idx:bs * (batch_idx + 1)]])
-        raw_queue.put(raw_data)
-        batch_idx += 1
-        if batch_idx >= number_of_batches:
-            batch_idx = 0
-
-
-def process_function_trans(te, bs, raw_queue, processed_queue, observed_triples, test_flag, lh, lr, lt):
-=======
 def raw_data_generator_trans(raw_queue, processed_queue, data, batch_size, number_of_batch):
     ''' worker process that feeds raw data to raw queues.''' 
     random_ids = np.random.permutation(len(data))
@@ -85,7 +67,6 @@
 
 def process_function_trans(raw_queue, processed_queue, te, bs, observed_triples, lh, lr, lt):
     ''' worker process that gets data from raw queue then processes and saves to processed queue.''' 
->>>>>>> 46eb86ea
     while True:
 
         pos_triples = raw_queue.get()
@@ -93,19 +74,6 @@
         ph = pos_triples[:, 0]
         pr = pos_triples[:, 1]
         pt = pos_triples[:, 2]
-<<<<<<< HEAD
-        if test_flag:
-            processed_queue.put([ph, pr, pt])
-        else:
-            nh = []
-            nr = []
-            nt = []
-
-            for t in pos_triples:
-                prob = 0.5
-
-                if np.random.random() > prob:
-=======
         
         nh = []
         nr = []
@@ -119,7 +87,6 @@
 
                 break_cnt = 0
                 while (t[0], t[1], idx_replace_tail) in observed_triples:
->>>>>>> 46eb86ea
                     idx_replace_tail = np.random.randint(te)
                     break_cnt += 1
                     if break_cnt >= 100:
@@ -161,7 +128,38 @@
                     lr = t[1]
                     lt = t[2]
 
-<<<<<<< HEAD
+                    observed_triples[(idx_replace_head, t[1], t[2])] = 0
+
+        processed_queue.put([ph, pr, pt, nh, nr, nt])
+
+
+def process_function(raw_queue, processed_queue, te, bs, neg_rate):
+    while True:
+        raw_data = raw_queue.get()
+        
+        h = raw_data[:, 0]
+        r = raw_data[:, 1]
+        t = raw_data[:, 2]
+
+        hr_t = get_label_mat(raw_data[:, 3], bs, te, neg_rate=neg_rate)
+        rt_h = get_label_mat(raw_data[:, 4], bs, te, neg_rate=neg_rate)
+        
+        processed_queue.put([h, r, t, hr_t, rt_h])
+
+
+def worker_process_raw_data_testing(raw_queue, processed_queue):
+    ''' 
+    worker process that gets data from raw queue then processes and saves to processed queue.
+    especially for testing data.
+    ''' 
+    while True:
+        pos_triples = raw_queue.get()
+
+        ph = pos_triples[:, 0]
+        pr = pos_triples[:, 1]
+        pt = pos_triples[:, 2]
+        
+        processed_queue.put([ph, pr, pt])
 
 class Generator:
     """Generator class for the embedding algorithms
@@ -171,208 +169,12 @@
           batch for training algorithms
     """
 
-    def __init__(self, config=None, model_config=None):
-
-        if not config:
-            config = GeneratorConfig()
-        else:
-            config = config
-=======
-                    observed_triples[(idx_replace_head, t[1], t[2])] = 0
-
-        processed_queue.put([ph, pr, pt, nh, nr, nt])
->>>>>>> 46eb86ea
-
-
-<<<<<<< HEAD
-        data_stats = model_config.kg_meta
-        knowledge_graph = model_config.knowledge_graph
-
-        train_data = knowledge_graph.triplets['train']
-        test_data = knowledge_graph.triplets['test']
-        valid_data = knowledge_graph.triplets['valid']
-
-        tot_train_data = len(train_data)
-        tot_test_data = len(test_data)
-        tot_valid_data = len(valid_data)
-=======
-def process_function(raw_queue, processed_queue, te, bs, neg_rate):
-    while True:
-        raw_data = raw_queue.get()
-        
-        h = raw_data[:, 0]
-        r = raw_data[:, 1]
-        t = raw_data[:, 2]
-
-        hr_t = get_label_mat(raw_data[:, 3], bs, te, neg_rate=neg_rate)
-        rt_h = get_label_mat(raw_data[:, 4], bs, te, neg_rate=neg_rate)
-        
-        processed_queue.put([h, r, t, hr_t, rt_h])
->>>>>>> 46eb86ea
-
-
-<<<<<<< HEAD
-        rand_ids_train = np.random.permutation(tot_train_data)
-        rand_ids_test = np.random.permutation(tot_test_data)
-        rand_ids_valid = np.random.permutation(tot_valid_data)
-
-        # if model_config.sampling == "bern":
-        relation_property = knowledge_graph.relation_property
-
-        self.process_list = []
-        test_flag = False
-        bs = config.batch_size
-        if config.data.startswith('train'):
-            number_of_batches = tot_train_data // bs
-            observed_triples = {(t.h, t.r, t.t): 1 for t in train_data}
-            data = train_data
-            ids = rand_ids_train
-        elif config.data.startswith('test'):
-            number_of_batches = tot_test_data // bs
-            observed_triples = {(t.h, t.r, t.t): 1 for t in test_data}
-            data = test_data
-            ids = rand_ids_test
-            test_flag = True
-        elif config.data.startswith('valid'):
-            number_of_batches = tot_valid_data // bs
-            observed_triples = {(t.h, t.r, t.t): 1 for t in valid_data}
-            data = valid_data
-            ids = rand_ids_valid
-            test_flag = True
-        else:
-            raise NotImplementedError("The data type passed is wrong!")
-        # print("Number_of_batches:", number_of_batches)
-=======
-def worker_process_raw_data_testing(raw_queue, processed_queue):
-    ''' 
-    worker process that gets data from raw queue then processes and saves to processed queue.
-    especially for testing data.
-    ''' 
-    while True:
-        pos_triples = raw_queue.get()
-
-        ph = pos_triples[:, 0]
-        pr = pos_triples[:, 1]
-        pt = pos_triples[:, 2]
-        
-        processed_queue.put([ph, pr, pt])
-
-class Generator:
-    """Generator class for the embedding algorithms
-        Args:
-          config: generator configuration
-        Returns:
-          batch for training algorithms
-    """
->>>>>>> 46eb86ea
-
     def __init__(self, config, model_config):
 
         self.process_list = []
         self.raw_queue = Queue(config.raw_queue_size)
         self.processed_queue = Queue(config.processed_queue_size)
 
-<<<<<<< HEAD
-        if config.algo.lower() in ["tucker", "tucker_v2", "conve", "complex", "distmult"]:
-            self.gen_batch()
-        elif config.algo.lower().startswith('proje'):
-            self.gen_batch_proje()
-        else:
-            self.gen_batch_trans(model_config.kg_meta.tot_entity, data, ids, bs, number_of_batches, config.process_num,
-                                 observed_triples, test_flag)
-
-        del model_config, data_stats, knowledge_graph, train_data, test_data, valid_data, tot_train_data, tot_test_data, tot_valid_data, hr_t_ids_train, tr_h_ids_train, rand_ids_train, rand_ids_test, rand_ids_valid, relation_property
-
-    def gen_batch_trans(self, te, data, ids, bs, number_of_batches, process_num, observed_triples, test_flag):
-
-        raw_worker = Process(target=raw_data_generator_trans,
-                         args=(data, bs, number_of_batches, ids, self.raw_queue, self.processed_queue))
-        raw_worker.daemon = True
-        self.process_list.append(raw_worker)
-        raw_worker.start()
-        lh = Value('i', 0)
-        lr = Value('i', 0)
-        lt = Value('i', 0)
-        for i in range(process_num):
-            p = Process(target=process_function_trans,
-                        args=(te, bs, self.raw_queue, self.processed_queue, observed_triples, test_flag, lh, lr, lt,))
-            self.process_list.append(p)
-            p.daemon = True
-            p.start()
-
-    def raw_data_generator(self, ids):
-        gen = iter(gen_id(ids))
-        bs = self.config.batch_size
-        while True:
-            batch_idx = next(gen)
-            raw_data = np.asarray([[self.train_data[x].h,
-                                    self.train_data[x].r,
-                                    self.train_data[x].t,
-                                    self.train_data[x].hr_t,
-                                    self.train_data[x].rt_h
-                                    ] for x in
-                                   self.rand_ids_train[bs * batch_idx: bs * (batch_idx + 1)]])
-
-            self.raw_queue.put(raw_data)
-
-    def raw_data_generator_proje(self, ids):
-        gen = iter(gen_id(ids))
-        bs = self.config.batch_size
-        while True:
-            batch_idx = next(gen)
-            if self.config.data.startswith('train'):
-                raw_data = np.asarray([[self.train_triples_ids[x].h,
-                                        self.train_triples_ids[x].r,
-                                        self.train_triples_ids[x].t] for x in
-                                       self.rand_ids_train[bs * batch_idx:bs * (batch_idx + 1)]])
-            elif self.config.data.startswith('test'):
-                raw_data = np.asarray([[self.test_triples_ids[x].h,
-                                        self.test_triples_ids[x].r,
-                                        self.test_triples_ids[x].t] for x in
-                                       self.rand_ids_test[bs * batch_idx:bs * (batch_idx + 1)]])
-            elif self.config.data.startswith('valid'):
-                raw_data = np.asarray([[self.valid_triples_ids[x].h,
-                                        self.valid_triples_ids[x].r,
-                                        self.valid_triples_ids[x].t] for x in
-                                       self.rand_ids_valid[bs * batch_idx:bs * (batch_idx + 1)]])
-            else:
-                raise NotImplementedError("The data type passed is wrong!")
-
-            self.raw_queue.put(raw_data)
-            # print("raw_producer", thread.name, self.raw_queue.qsize())
-
-    def pool_process_proje(self, bs=None, n_entity=None, neg_weight=None):
-        for i in range(self.config.process_num):
-            if self.config.data.startswith('train'):
-                p = Process(target=self.process_function_train_proje, args=(bs, n_entity, neg_weight))
-            else:
-                p = Process(target=self.process_function_test_proje, args=())
-            self.process_list.append(p)
-            p.daemon = True
-            p.start()
-
-    def pool_process(self):
-        for i in range(self.config.process_num):
-            p = Process(target=self.process_function, args=())
-            self.process_list.append(p)
-            p.daemon = True
-            p.start()
-
-    def process_function(self):
-        bs = self.config.batch_size
-        te = self.data_stats.tot_entity
-        while True:
-            raw_data = self.raw_queue.get()
-            h = raw_data[:, 0]
-            r = raw_data[:, 1]
-            t = raw_data[:, 2]
-            if self.config.data.startswith('train'):
-                hr_t = get_label_mat(raw_data[:, 3], bs, te, neg_rate=self.config.neg_rate)
-                rt_h = get_label_mat(raw_data[:, 4], bs, te, neg_rate=self.config.neg_rate)
-                self.processed_queue.put([h, r, t, hr_t, rt_h])
-            elif self.config.data.startswith('test'):
-                self.processed_queue.put([h, r, t])
-=======
         data = None 
         if   config.data == 'train':
             data = model_config.knowledge_graph.triplets['train']
@@ -399,118 +201,18 @@
         else:
             if config.algo.lower() in ["tucker","tucker_v2","conve", "complex", "distmult", "proje"]:    
                 self.create_train_processor_process(config.process_num, model_config.kg_meta.tot_entity, config.batch_size, config.neg_rate)
->>>>>>> 46eb86ea
             else:
                 self.create_train_processor_process_trans(config.process_num, model_config.kg_meta.tot_entity, config.batch_size, observed_triples)
 
-<<<<<<< HEAD
-    def process_function_train_proje(self, bs, n_entity, neg_weight):
-        while True:
-            raw_data = self.raw_queue.get()
-            if raw_data is None:
-                break
-            h = raw_data[:, 0]
-            r = raw_data[:, 1]
-            t = raw_data[:, 2]
-
-            hr_hr_batch = list()
-            hr_tweight = list()
-            tr_tr_batch = list()
-            tr_hweight = list()
-
-            for idx in range(bs):
-                if np.random.uniform(-1, 1) > 0:  # t r predict h
-                    temp = np.zeros(n_entity)
-                    for idx2 in np.random.permutation(n_entity)[0:n_entity // 2]:
-                        temp[idx2] = -1.0
-                    for head in self.tr_h_ids_train[(t[idx], r[idx])]:
-                        temp[head] = 1.0
-                    tr_hweight.append(temp)
-                    # tr_hweight.append(
-                    #     [1. if x in self.tr_h_ids_train[(r[idx],t[idx])] else y for
-                    #      x, y in enumerate(np.random.choice([0., -1.], size=n_entity, p=[1 - neg_weight, neg_weight]))])
-                    tr_tr_batch.append((t[idx], r[idx]))
-                else:  # h r predict t
-                    temp = np.zeros(n_entity)
-                    for idx2 in np.random.permutation(n_entity)[0:n_entity // 2]:
-                        temp[idx2] = -1.0
-                    for tail in self.hr_t_ids_train[(h[idx], r[idx])]:
-                        temp[tail] = 1.0
-                    hr_tweight.append(temp)
-                    # hr_tweight.append(
-                    #     [1. if x in self.hr_t_ids_train[(h[idx], t[idx])] else y for
-                    #      x, y in enumerate(np.random.choice([0., -1.], size=n_entity, p=[1 - neg_weight, neg_weight]))])
-                    hr_hr_batch.append((h[idx], r[idx]))
-
-            self.processed_queue.put([np.asarray(hr_hr_batch, dtype=np.int32), np.asarray(hr_tweight, dtype=np.float32),
-                                      np.asarray(tr_tr_batch, dtype=np.int32),
-                                      np.asarray(tr_hweight, dtype=np.float32)])
-
-    def process_function_test_proje(self):
-        while True:
-            raw_data = self.raw_queue.get()
-            if raw_data is None:
-                break
-            h = raw_data[:, 0]
-            r = raw_data[:, 1]
-            t = raw_data[:, 2]
-
-            self.processed_queue.put([h, r, t])
-
-=======
         del model_config, hr_t_ids_train, tr_h_ids_train, relation_property
     
->>>>>>> 46eb86ea
     def __iter__(self):
         return self
 
     def __next__(self):
         return self.processed_queue.get()
-
+        
     def stop(self):
-<<<<<<< HEAD
-
-        for p in self.process_list:
-            p.terminate()
-
-    def gen_batch(self):
-        bs = self.config.batch_size
-        te = self.data_stats.tot_entity
-        if self.config.data.startswith('train'):
-            number_of_batches = len(self.train_data) // bs
-        elif self.config.data.startswith('test'):
-            number_of_batches = len(self.test_data) // bs
-        elif self.config.data.startswith('valid'):
-            number_of_batches = len(self.valid_data) // bs
-        else:
-            raise NotImplementedError("The data type passed is wrong!")
-        print("Number_of_batches:", number_of_batches)
-
-        ids = np.random.permutation(number_of_batches)
-
-        worker = Process(target=self.raw_data_generator, args=(ids,))
-        worker.daemon = True
-        self.process_list.append(worker)
-        worker.start()
-
-        self.pool_process()
-
-    def gen_batch_proje(self, n_entity=None, neg_weight=0.5):
-        bs = self.config.batch_size
-        if not n_entity:
-            n_entity = self.data_stats.tot_entity
-        if self.config.data.startswith('train'):
-            number_of_batches = len(self.train_triples_ids) // bs
-        elif self.config.data.startswith('test'):
-            number_of_batches = len(self.test_triples_ids) // bs
-        elif self.config.data.startswith('valid'):
-            number_of_batches = len(self.valid_triples_ids) // bs
-        else:
-            raise NotImplementedError("The data type passed is wrong!")
-        print("Number_of_batches:", number_of_batches)
-
-        ids = np.random.permutation(number_of_batches)
-=======
         for worker_process in self.process_list:
             worker_process.terminate()
 
@@ -541,7 +243,6 @@
             self.process_list.append(process_worker)
             process_worker.daemon = True
             process_worker.start()
->>>>>>> 46eb86ea
 
     def create_train_processor_process(self, process_num, te, bs, neg_rate):
         for i in range(process_num):
@@ -549,7 +250,6 @@
             self.process_list.append(process_worker)
             process_worker.daemon = True
             process_worker.start()
-
 
 def test_generator_proje():
     from config.config import ProjE_pointwiseConfig
@@ -559,7 +259,7 @@
     for i in range(1000):
         data = list(next(gen))
         print("----batch:", i)
-
+        
         hr_hr = data[0]
         hr_t = data[1]
         tr_tr = data[2]
@@ -573,6 +273,7 @@
 
 
 def test_generator_trans():
+    
     gen = Generator(config=GeneratorConfig(data='test', algo='TransE'))
 
     for i in range(1000):
@@ -592,7 +293,6 @@
         # print("nt:", nt)
     gen.stop()
 
-
 def test_generator():
     import timeit
     start_time = timeit.default_timer()
@@ -613,7 +313,7 @@
         t = data[2]
         # hr_t = data[3]
         # tr_h = data[4]
-        print("----batch:", i, "----time:", timeit.default_timer() - start_time_batch)
+        print("----batch:", i, "----time:",timeit.default_timer() - start_time_batch)
         # print(h,r,t)# time.sleep(0.05)
         # print("hr_hr:", hr_hr)
         # print("hr_t:", hr_t)
@@ -622,30 +322,6 @@
     print("total time:", timeit.default_timer() - start_time)
     gen.stop()
 
-<<<<<<< HEAD
-
-def worker(ns):
-    print(ns.config.hidden_size)
-
-
-from config.config import TransEConfig
-
-
-def test_manager():
-    manager = Manager()
-
-    ns = manager.Namespace()
-
-    ns.config = TransEConfig()
-    ns.config.set_dataset("Freebase15k")
-
-    p = Process(target=worker, args=(ns,))
-    p.start()
-    p.join()
-
-
-=======
->>>>>>> 46eb86ea
 if __name__ == '__main__':
     # test_generator_proje()
     test_generator()
