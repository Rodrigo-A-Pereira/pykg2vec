--- conflicted
+++ resolved
@@ -25,9 +25,6 @@
         self.r = relation
         self.t = tail
 
-<<<<<<< HEAD
-=======
-
 class DataInput(object):
     def __init__(self, e1=None, r=None, e2=None, r_rev=None, e2_multi1=None, e2_multi2=None):
         self.e1 = e1
@@ -38,7 +35,6 @@
         self.e2_multi2 = e2_multi2
 
 
->>>>>>> e06a023f
 class DataPrep(object):
 
     def __init__(self, name_dataset='Freebase15k', algo=False):
